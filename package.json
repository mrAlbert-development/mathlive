{
    "name": "mathlive",
    "version": "0.59.0",
    "description": "Render and edit beautifully typeset math",
    "license": "MIT",
    "funding": {
        "type": "patreon",
        "url": "https://patreon.com/arnog"
    },
    "repository": {
        "type": "git",
        "url": "https://github.com/arnog/mathlive.git"
    },
    "bugs": "https://github.com/arnog/mathlive/issues/",
    "scripts": {
        "build": "bash ./scripts/build.sh",
        "clean": "rimraf build dist coverage",
        "dist": "bash ./scripts/build.sh production",
        "lint": "eslint --fix src/",
        "start": "bash ./scripts/build.sh watch",
        "test": "bash ./scripts/test.sh",
        "version": "bash ./scripts/version.sh",
        "postversion": "bash ./scripts/github-release.sh"
    },
    "main": "./dist/mathlive.js",
    "module": "./dist/mathlive.mjs",
    "types": "./dist/public/mathlive.d.ts",
    "files": [
        "/dist"
    ],
    "prettier": {
        "singleQuote": true,
        "trailingComma": "es5",
        "endOfLine": "lf",
        "tabWidth": 4,
        "jsxSingleQuote": true
    },
    "husky": {
        "hooks": {
            "pre-commit": "lint-staged && bash ./scripts/pre-commit.sh",
            "pre-push": "npm test"
        }
    },
    "lint-staged": {
        "/src/**/*.ts": [
            "eslint --fix"
        ],
        "/src/**/*.{ts,css,json,less}": [
            "prettier --write"
        ],
        "/*.md": [
            "prettier --write"
        ]
    },
    "engines": {
        "npm": ">=6.14.8",
        "node": ">=12.0.0"
    },
    "browserslist": [
        "> 1%",
        "last 2 versions",
        "maintained node versions",
        "not dead"
    ],
    "author": "Arno Gourdol <arno@arno.org>",
    "contributors": [
        "Louis Larpin (lilfaf.github.io)",
        "Neil Soiffer (https://github.com/NSoiffer)",
        "Jason Boxman (https://github.com/jboxman)",
        "Synergy Codes (https://www.synergycodes.com/)",
        "Rafał Piekarski (https://github.com/rpdiss)",
        "Kajetan Champlewski <kchamplewski@gmail.com>",
        "Fabian Grewing <Fabian.Heimbuerger@gmail.com>",
        "Paul Masson <paulmasson@comcast.net>",
        "Soroush Javadi <soroush.javadi@gmail.com>",
        "Thomas Schell <thom.schell@gmail.com>",
        "leerobert <lee.robert.138@gmail.com>",
        "spirobel <spirobel@protonmail.com>",
        "Artur Fijał <afijal@soldevelo.com>",
        "David Le Jolly <david.lejolly@gmail.com>",
        "Johannes Wilm <johanneswilm@gmail.com>",
        "Nick Gravelyn <nick@gravelyn.com>",
        "paosder <denjaraos@gmail.com>"
    ],
    "devDependencies": {
        "@babel/types": "^7.12.6",
        "@cortex-js/prettier-config": "^1.0.0",
        "@rollup/plugin-node-resolve": "^10.0.0",
        "@types/css-font-loading-module": "0.0.4",
<<<<<<< HEAD
        "@types/jest": "^26.0.14",
=======
        "@types/jest": "^26.0.15",
>>>>>>> 16cfd03a
        "@types/node": "^14.14.6",
        "@typescript-eslint/eslint-plugin": "^4.6.1",
        "@typescript-eslint/parser": "^4.6.1",
        "@typescript-eslint/typescript-estree": "^4.6.1",
        "autoprefixer": "^9.8.6",
        "check-node-version": "^4.0.3",
        "cssnano": "^4.1.10",
        "eslint": "^7.13.0",
        "eslint-config-prettier": "^6.15.0",
        "eslint-plugin-no-unsanitized": "^3.1.4",
        "eslint-plugin-prettier": "^3.1.4",
        "http-server": "^0.12.3",
        "husky": "^4.3.0",
        "jest": "^26.6.3",
<<<<<<< HEAD
        "jest-silent-reporter": "^0.3.0",
=======
        "jest-silent-reporter": "^0.2.1",
>>>>>>> 16cfd03a
        "less": "^3.12.2",
        "lint-staged": "^10.5.1",
        "postcss-cli": "^7.1.2",
        "prettier": "^2.1.2",
        "rimraf": "^3.0.2",
        "rollup": "^2.33.1",
        "rollup-plugin-copy": "^3.3.0",
        "rollup-plugin-eslint": "^7.0.0",
        "rollup-plugin-postcss": "^3.1.8",
        "rollup-plugin-terser": "^7.0.2",
        "rollup-plugin-typescript2": "^0.29.0",
        "ts-jest": "^26.4.3",
        "typescript": "^4.0.5"
    },
    "dependencies": {},
    "keywords": [
        "math",
        "editor",
        "javascript",
        "math-editing",
        "latex",
        "tex",
        "mathjax",
        "katex",
        "mathquill"
    ]
}<|MERGE_RESOLUTION|>--- conflicted
+++ resolved
@@ -87,11 +87,7 @@
         "@cortex-js/prettier-config": "^1.0.0",
         "@rollup/plugin-node-resolve": "^10.0.0",
         "@types/css-font-loading-module": "0.0.4",
-<<<<<<< HEAD
-        "@types/jest": "^26.0.14",
-=======
         "@types/jest": "^26.0.15",
->>>>>>> 16cfd03a
         "@types/node": "^14.14.6",
         "@typescript-eslint/eslint-plugin": "^4.6.1",
         "@typescript-eslint/parser": "^4.6.1",
@@ -106,11 +102,7 @@
         "http-server": "^0.12.3",
         "husky": "^4.3.0",
         "jest": "^26.6.3",
-<<<<<<< HEAD
         "jest-silent-reporter": "^0.3.0",
-=======
-        "jest-silent-reporter": "^0.2.1",
->>>>>>> 16cfd03a
         "less": "^3.12.2",
         "lint-staged": "^10.5.1",
         "postcss-cli": "^7.1.2",
